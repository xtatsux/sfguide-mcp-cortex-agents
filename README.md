--- conflicted
+++ resolved
@@ -122,7 +122,6 @@
 
 Then, run a query. If the query calls your MCP server, you will see the name of the tool used directly below your query in the Claude desktop app.
 
-<<<<<<< HEAD
 Because we're connected to Cortex Agents, we can ask questions about both unstructured data (via Cortex Search) and structured data via Cortex Analyst.
 
 Unstructured data:
@@ -133,9 +132,6 @@
 
 ![cortex agents mcp unstructured](./images/mcp_cortex_agents_structured.gif)
 
-1. Customize your Cortex Agents.
-=======
-## 4. (Optional) Customize your Cortex Agents
->>>>>>> bacd4658
+## 4. Customize your Cortex Agents.
 
 In `cortex_agents.py`, update the `payload` included in the function `run_cortex_agents` to include more tools or different configurations (such as LLMs).